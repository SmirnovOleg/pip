"""
Requirements file parsing
"""

from __future__ import absolute_import

import optparse
import os
import re
import shlex
import sys

from pip._vendor.six.moves import filterfalse
from pip._vendor.six.moves.urllib import parse as urllib_parse

from pip._internal.cli import cmdoptions
from pip._internal.download import get_file_content
from pip._internal.exceptions import RequirementsFileParseError
from pip._internal.req.constructors import (
    install_req_from_editable, install_req_from_line,
)
from pip._internal.utils.typing import MYPY_CHECK_RUNNING

if MYPY_CHECK_RUNNING:
<<<<<<< HEAD
    from typing import (  # noqa: F401
        Any, Callable, Iterator, List, NoReturn, Optional, Text, Tuple
=======
    from typing import (
        Iterator, Tuple, Optional, List, Callable, Text
>>>>>>> 04f1e704
    )
    from pip._internal.req import InstallRequirement
    from pip._internal.cache import WheelCache
    from pip._internal.index import PackageFinder
    from pip._internal.download import PipSession

    ReqFileLines = Iterator[Tuple[int, Text]]

__all__ = ['parse_requirements']

SCHEME_RE = re.compile(r'^(http|https|file):', re.I)
COMMENT_RE = re.compile(r'(^|\s)+#.*$')

# Matches environment variable-style values in '${MY_VARIABLE_1}' with the
# variable name consisting of only uppercase letters, digits or the '_'
# (underscore). This follows the POSIX standard defined in IEEE Std 1003.1,
# 2013 Edition.
ENV_VAR_RE = re.compile(r'(?P<var>\$\{(?P<name>[A-Z0-9_]+)\})')

SUPPORTED_OPTIONS = [
    cmdoptions.constraints,
    cmdoptions.editable,
    cmdoptions.requirements,
    cmdoptions.no_index,
    cmdoptions.index_url,
    cmdoptions.find_links,
    cmdoptions.extra_index_url,
    cmdoptions.always_unzip,
    cmdoptions.no_binary,
    cmdoptions.only_binary,
    cmdoptions.pre,
    cmdoptions.trusted_host,
    cmdoptions.require_hashes,
]  # type: List[Callable[..., optparse.Option]]

# options to be passed to requirements
SUPPORTED_OPTIONS_REQ = [
    cmdoptions.install_options,
    cmdoptions.global_options,
    cmdoptions.hash,
]  # type: List[Callable[..., optparse.Option]]

# the 'dest' string values
SUPPORTED_OPTIONS_REQ_DEST = [str(o().dest) for o in SUPPORTED_OPTIONS_REQ]


def parse_requirements(
    filename,  # type: str
    finder=None,  # type: Optional[PackageFinder]
    comes_from=None,  # type: Optional[str]
    options=None,  # type: Optional[optparse.Values]
    session=None,  # type: Optional[PipSession]
    constraint=False,  # type: bool
    wheel_cache=None,  # type: Optional[WheelCache]
    use_pep517=None  # type: Optional[bool]
):
    # type: (...) -> Iterator[InstallRequirement]
    """Parse a requirements file and yield InstallRequirement instances.

    :param filename:    Path or url of requirements file.
    :param finder:      Instance of pip.index.PackageFinder.
    :param comes_from:  Origin description of requirements.
    :param options:     cli options.
    :param session:     Instance of pip.download.PipSession.
    :param constraint:  If true, parsing a constraint file rather than
        requirements file.
    :param wheel_cache: Instance of pip.wheel.WheelCache
    :param use_pep517:  Value of the --use-pep517 option.
    """
    if session is None:
        raise TypeError(
            "parse_requirements() missing 1 required keyword argument: "
            "'session'"
        )

    _, content = get_file_content(
        filename, comes_from=comes_from, session=session
    )

    lines_enum = preprocess(content, options)

    for line_number, line in lines_enum:
        req_iter = process_line(line, filename, line_number, finder,
                                comes_from, options, session, wheel_cache,
                                use_pep517=use_pep517, constraint=constraint)
        for req in req_iter:
            yield req


def preprocess(content, options):
    # type: (Text, Optional[optparse.Values]) -> ReqFileLines
    """Split, filter, and join lines, and return a line iterator

    :param content: the content of the requirements file
    :param options: cli options
    """
    lines_enum = enumerate(content.splitlines(), start=1)  # type: ReqFileLines
    lines_enum = join_lines(lines_enum)
    lines_enum = ignore_comments(lines_enum)
    lines_enum = skip_regex(lines_enum, options)
    lines_enum = expand_env_variables(lines_enum)
    return lines_enum


def process_line(
    line,  # type: Text
    filename,  # type: str
    line_number,  # type: int
    finder=None,  # type: Optional[PackageFinder]
    comes_from=None,  # type: Optional[str]
    options=None,  # type: Optional[optparse.Values]
    session=None,  # type: Optional[PipSession]
    wheel_cache=None,  # type: Optional[WheelCache]
    use_pep517=None,  # type: Optional[bool]
    constraint=False  # type: bool
):
    # type: (...) -> Iterator[InstallRequirement]
    """Process a single requirements line; This can result in creating/yielding
    requirements, or updating the finder.

    For lines that contain requirements, the only options that have an effect
    are from SUPPORTED_OPTIONS_REQ, and they are scoped to the
    requirement. Other options from SUPPORTED_OPTIONS may be present, but are
    ignored.

    For lines that do not contain requirements, the only options that have an
    effect are from SUPPORTED_OPTIONS. Options from SUPPORTED_OPTIONS_REQ may
    be present, but are ignored. These lines may contain multiple options
    (although our docs imply only one is supported), and all our parsed and
    affect the finder.

    :param constraint: If True, parsing a constraints file.
    :param options: OptionParser options that we may update
    """
    parser = build_parser(line)
    defaults = parser.get_default_values()
    defaults.index_url = None
    if finder:
        defaults.format_control = finder.format_control
    args_str, options_str = break_args_options(line)
    # Prior to 2.7.3, shlex cannot deal with unicode entries
    if sys.version_info < (2, 7, 3):
        # https://github.com/python/mypy/issues/1174
        options_str = options_str.encode('utf8')  # type: ignore
    # https://github.com/python/mypy/issues/1174
    opts, _ = parser.parse_args(
        shlex.split(options_str), defaults)  # type: ignore

    # preserve for the nested code path
    line_comes_from = '%s %s (line %s)' % (
        '-c' if constraint else '-r', filename, line_number,
    )

    # yield a line requirement
    if args_str:
        isolated = options.isolated_mode if options else False
        if options:
            cmdoptions.check_install_build_global(options, opts)
        # get the options that apply to requirements
        req_options = {}
        for dest in SUPPORTED_OPTIONS_REQ_DEST:
            if dest in opts.__dict__ and opts.__dict__[dest]:
                req_options[dest] = opts.__dict__[dest]
        yield install_req_from_line(
            args_str, line_comes_from, constraint=constraint,
            use_pep517=use_pep517,
            isolated=isolated, options=req_options, wheel_cache=wheel_cache
        )

    # yield an editable requirement
    elif opts.editables:
        isolated = options.isolated_mode if options else False
        yield install_req_from_editable(
            opts.editables[0], comes_from=line_comes_from,
            use_pep517=use_pep517,
            constraint=constraint, isolated=isolated, wheel_cache=wheel_cache
        )

    # parse a nested requirements file
    elif opts.requirements or opts.constraints:
        if opts.requirements:
            req_path = opts.requirements[0]
            nested_constraint = False
        else:
            req_path = opts.constraints[0]
            nested_constraint = True
        # original file is over http
        if SCHEME_RE.search(filename):
            # do a url join so relative paths work
            req_path = urllib_parse.urljoin(filename, req_path)
        # original file and nested file are paths
        elif not SCHEME_RE.search(req_path):
            # do a join so relative paths work
            req_path = os.path.join(os.path.dirname(filename), req_path)
        # TODO: Why not use `comes_from='-r {} (line {})'` here as well?
        parsed_reqs = parse_requirements(
            req_path, finder, comes_from, options, session,
            constraint=nested_constraint, wheel_cache=wheel_cache
        )
        for req in parsed_reqs:
            yield req

    # percolate hash-checking option upward
    elif opts.require_hashes:
        options.require_hashes = opts.require_hashes

    # set finder options
    elif finder:
        if opts.index_url:
            finder.index_urls = [opts.index_url]
        if opts.no_index is True:
            finder.index_urls = []
        if opts.extra_index_urls:
            finder.index_urls.extend(opts.extra_index_urls)
        if opts.find_links:
            # FIXME: it would be nice to keep track of the source
            # of the find_links: support a find-links local path
            # relative to a requirements file.
            value = opts.find_links[0]
            req_dir = os.path.dirname(os.path.abspath(filename))
            relative_to_reqs_file = os.path.join(req_dir, value)
            if os.path.exists(relative_to_reqs_file):
                value = relative_to_reqs_file
            finder.find_links.append(value)
        if opts.pre:
            finder.allow_all_prereleases = True
        if opts.trusted_hosts:
            finder.secure_origins.extend(
                ("*", host, "*") for host in opts.trusted_hosts)


def break_args_options(line):
    # type: (Text) -> Tuple[str, Text]
    """Break up the line into an args and options string.  We only want to shlex
    (and then optparse) the options, not the args.  args can contain markers
    which are corrupted by shlex.
    """
    tokens = line.split(' ')
    args = []
    options = tokens[:]
    for token in tokens:
        if token.startswith('-') or token.startswith('--'):
            break
        else:
            args.append(token)
            options.pop(0)
    return ' '.join(args), ' '.join(options)  # type: ignore


def build_parser(line):
    # type: (Text) -> optparse.OptionParser
    """
    Return a parser for parsing requirement lines
    """
    parser = optparse.OptionParser(add_help_option=False)

    option_factories = SUPPORTED_OPTIONS + SUPPORTED_OPTIONS_REQ
    for option_factory in option_factories:
        option = option_factory()
        parser.add_option(option)

    # By default optparse sys.exits on parsing errors. We want to wrap
    # that in our own exception.
    def parser_exit(self, msg):
        # type: (Any, str) -> NoReturn
        # add offending line
        msg = 'Invalid requirement: %s\n%s' % (line, msg)
        raise RequirementsFileParseError(msg)
    # NOTE: mypy disallows assigning to a method
    #       https://github.com/python/mypy/issues/2427
    parser.exit = parser_exit  # type: ignore

    return parser


def join_lines(lines_enum):
    # type: (ReqFileLines) -> ReqFileLines
    """Joins a line ending in '\' with the previous line (except when following
    comments).  The joined line takes on the index of the first line.
    """
    primary_line_number = None
    new_line = []  # type: List[Text]
    for line_number, line in lines_enum:
        if not line.endswith('\\') or COMMENT_RE.match(line):
            if COMMENT_RE.match(line):
                # this ensures comments are always matched later
                line = ' ' + line
            if new_line:
                new_line.append(line)
                yield primary_line_number, ''.join(new_line)
                new_line = []
            else:
                yield line_number, line
        else:
            if not new_line:
                primary_line_number = line_number
            new_line.append(line.strip('\\'))

    # last line contains \
    if new_line:
        yield primary_line_number, ''.join(new_line)

    # TODO: handle space after '\'.


def ignore_comments(lines_enum):
    # type: (ReqFileLines) -> ReqFileLines
    """
    Strips comments and filter empty lines.
    """
    for line_number, line in lines_enum:
        line = COMMENT_RE.sub('', line)
        line = line.strip()
        if line:
            yield line_number, line


def skip_regex(lines_enum, options):
    # type: (ReqFileLines, Optional[optparse.Values]) -> ReqFileLines
    """
    Skip lines that match '--skip-requirements-regex' pattern

    Note: the regex pattern is only built once
    """
    skip_regex = options.skip_requirements_regex if options else None
    if skip_regex:
        pattern = re.compile(skip_regex)
        lines_enum = filterfalse(lambda e: pattern.search(e[1]), lines_enum)
    return lines_enum


def expand_env_variables(lines_enum):
    # type: (ReqFileLines) -> ReqFileLines
    """Replace all environment variables that can be retrieved via `os.getenv`.

    The only allowed format for environment variables defined in the
    requirement file is `${MY_VARIABLE_1}` to ensure two things:

    1. Strings that contain a `$` aren't accidentally (partially) expanded.
    2. Ensure consistency across platforms for requirement files.

    These points are the result of a discusssion on the `github pull
    request #3514 <https://github.com/pypa/pip/pull/3514>`_.

    Valid characters in variable names follow the `POSIX standard
    <http://pubs.opengroup.org/onlinepubs/9699919799/>`_ and are limited
    to uppercase letter, digits and the `_` (underscore).
    """
    for line_number, line in lines_enum:
        for env_var, var_name in ENV_VAR_RE.findall(line):
            value = os.getenv(var_name)
            if not value:
                continue

            line = line.replace(env_var, value)

        yield line_number, line<|MERGE_RESOLUTION|>--- conflicted
+++ resolved
@@ -22,13 +22,8 @@
 from pip._internal.utils.typing import MYPY_CHECK_RUNNING
 
 if MYPY_CHECK_RUNNING:
-<<<<<<< HEAD
-    from typing import (  # noqa: F401
+    from typing import (
         Any, Callable, Iterator, List, NoReturn, Optional, Text, Tuple
-=======
-    from typing import (
-        Iterator, Tuple, Optional, List, Callable, Text
->>>>>>> 04f1e704
     )
     from pip._internal.req import InstallRequirement
     from pip._internal.cache import WheelCache
