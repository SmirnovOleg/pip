#!/usr/bin/env python
import os, sys

pyversion = sys.version[:3]
lib_py = 'lib/python%s/' % pyversion
here = os.path.dirname(os.path.abspath(__file__))
base_path = os.path.join(here, 'test-scratch')
download_cache = os.path.join(here, 'test-cache')
if not os.path.exists(download_cache):
    os.makedirs(download_cache)

from scripttest import TestFileEnvironment

if 'PYTHONPATH' in os.environ:
    del os.environ['PYTHONPATH']

try:
    any
except NameError:
    def any(seq):
        for item in seq:
            if item:
                return True
        return False

def clear_environ(environ):
    return dict(((k, v) for k, v in environ.iteritems()
                if not k.lower().startswith('pip_')))

def virtualenv_bin_dir(path):
    if sys.platform == 'win32':
        return os.path.join(path, 'Scripts')
    else:
        return os.path.join(path, 'bin')

env = None
def reset_env(environ=None):
    global env
    if not environ:
        environ = os.environ.copy()
        environ = clear_environ(environ)
        environ['PIP_DOWNLOAD_CACHE'] = download_cache
    environ['PIP_NO_INPUT'] = '1'
<<<<<<< HEAD
    environ['PIP_LOG_FILE'] = './pip-log.txt'

=======
    environ['PIP_LOG_FILE'] = os.path.join(base_path, 'pip-log.txt')
    environ['PYTHONPATH'] = os.path.abspath(os.path.join(__file__, os.path.pardir, os.path.pardir))
>>>>>>> 643afc1e
    env = TestFileEnvironment(base_path, ignore_hidden=False, environ=environ)
    env.run(sys.executable, '-m', 'virtualenv', '--no-site-packages', env.base_path)

    # put the test-scratch virtualenv's bin dir first on the script path
    env.script_path.insert(0, virtualenv_bin_dir(env.base_path))
    
    # make sure we have current setuptools to avoid svn incompatibilities
    env.run('easy_install', 'setuptools==0.6c11')

    # Uninstall whatever version of pip came with the virtualenv
    env.run('pip', 'uninstall', '-y', 'pip')

    # Install this version instead
    env.run('python', 'setup.py', 'install', cwd=os.path.dirname(here))

def run_pip(*args, **kw):
<<<<<<< HEAD
    args = ('pip',) + args
=======
    # Run pip from a specific directory
    if 'run_from' in kw:
        run_from = kw['run_from']
        del kw['run_from']
    else:
        run_from = base_path
    args = (sys.executable, '-c', 'import os, pip; os.chdir(%r); pip.main()' % run_from, '-E', env.base_path) + args
>>>>>>> 643afc1e
    #print >> sys.__stdout__, 'running', ' '.join(args)
    result = env.run(*args, **kw)
    return result

def write_file(filename, text):
    f = open(os.path.join(base_path, filename), 'w')
    f.write(text)
    f.close()

def get_env():
    return env

# FIXME ScriptTest does something similar, but only within a single
# ProcResult; this generalizes it so states can be compared across
# multiple commands.  Maybe should be rolled into ScriptTest?
def diff_states(start, end, ignore=None):
    """
    Differences two "filesystem states" as represented by dictionaries
    of FoundFile and FoundDir objects.

    Returns a dictionary with following keys:

    ``deleted``
        Dictionary of files/directories found only in the start state.

    ``created``
        Dictionary of files/directories found only in the end state.

    ``updated``
        Dictionary of files whose size has changed (FIXME not entirely
        reliable, but comparing contents is not possible because
        FoundFile.bytes is lazy, and comparing mtime doesn't help if
        we want to know if a file has been returned to its earlier
        state).

    Ignores mtime and other file attributes; only presence/absence and
    size are considered.
    
    """
    ignore = ignore or []
    start_keys = set([k for k in start.keys()
                      if not any([k.startswith(i) for i in ignore])])
    end_keys = set([k for k in end.keys()
                    if not any([k.startswith(i) for i in ignore])])
    deleted = dict([(k, start[k]) for k in start_keys.difference(end_keys)])
    created = dict([(k, end[k]) for k in end_keys.difference(start_keys)])
    updated = {}
    for k in start_keys.intersection(end_keys):
        if (start[k].size != end[k].size):
            updated[k] = end[k]
    return dict(deleted=deleted, created=created, updated=updated)

if __name__ == '__main__':
    sys.stderr.write("Run pip's tests using nosetests. Requires virtualenv, ScriptTest, and nose.\n")
    sys.exit(1)
<|MERGE_RESOLUTION|>--- conflicted
+++ resolved
@@ -41,13 +41,8 @@
         environ = clear_environ(environ)
         environ['PIP_DOWNLOAD_CACHE'] = download_cache
     environ['PIP_NO_INPUT'] = '1'
-<<<<<<< HEAD
-    environ['PIP_LOG_FILE'] = './pip-log.txt'
+    environ['PIP_LOG_FILE'] = os.path.join(base_path, 'pip-log.txt')
 
-=======
-    environ['PIP_LOG_FILE'] = os.path.join(base_path, 'pip-log.txt')
-    environ['PYTHONPATH'] = os.path.abspath(os.path.join(__file__, os.path.pardir, os.path.pardir))
->>>>>>> 643afc1e
     env = TestFileEnvironment(base_path, ignore_hidden=False, environ=environ)
     env.run(sys.executable, '-m', 'virtualenv', '--no-site-packages', env.base_path)
 
@@ -64,17 +59,7 @@
     env.run('python', 'setup.py', 'install', cwd=os.path.dirname(here))
 
 def run_pip(*args, **kw):
-<<<<<<< HEAD
     args = ('pip',) + args
-=======
-    # Run pip from a specific directory
-    if 'run_from' in kw:
-        run_from = kw['run_from']
-        del kw['run_from']
-    else:
-        run_from = base_path
-    args = (sys.executable, '-c', 'import os, pip; os.chdir(%r); pip.main()' % run_from, '-E', env.base_path) + args
->>>>>>> 643afc1e
     #print >> sys.__stdout__, 'running', ' '.join(args)
     result = env.run(*args, **kw)
     return result
