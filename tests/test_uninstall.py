--- conflicted
+++ resolved
@@ -1,17 +1,10 @@
 import textwrap
 import sys
-<<<<<<< HEAD
-from os.path import abspath, join
-from tempfile import mkdtemp
-from tests.test_pip import (here, reset_env, run_pip, assert_all_changes,
-                            write_file)
-=======
 from os.path import join, abspath
 from tempfile import mkdtemp
 from mock import Mock
 from nose.tools import assert_raises
 from tests.test_pip import here, reset_env, run_pip, assert_all_changes, write_file, pyversion
->>>>>>> c0148032
 from tests.local_repos import local_repo, local_checkout
 
 from pip.util import rmtree
