--- conflicted
+++ resolved
@@ -38,17 +38,13 @@
 )
 from pip.utils.logging import indent_log
 from pip.utils.setuptools_build import SETUPTOOLS_SHIM
-<<<<<<< HEAD
+from pip.utils.ui import open_spinner
 from pip._vendor.distlib.scripts import ScriptMaker
 from pip._vendor import pkg_resources
 from pip._vendor.packaging.utils import canonicalize_name
 from pip._vendor import pytoml
 
 from sysconfig import get_paths
-
-=======
-from pip.utils.ui import open_spinner
->>>>>>> f16de428
 
 wheel_ext = '.whl'
 
